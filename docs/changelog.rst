--- conflicted
+++ resolved
@@ -8,11 +8,8 @@
 * Ajout de l'instance sqlalchemy (DB) en paramètre de GenericQuery
 * Ajout des exceptions GeonatureApiError
 * Ajout d'une methode from_dict
-<<<<<<< HEAD
 * Modification de as_dict : le parametre recursif peut etre entier et precise le niveau de recursivite
-=======
 * Prise en compte des colonnes redefinies dans le cas d'un heritage
->>>>>>> e5aa28fd
 
 0.0.1 (2019-10-17)
 ------------------
